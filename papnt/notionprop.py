from typing import Optional, Any, Literal, List
import string
from unidecode import unidecode

from crossref.restful import Works
import arxiv

from .const import SKIPWORDS, CROSSREF_TO_BIB


def to_notionprop(content: Optional[Any],
                  mode: Literal['title', 'select', 'multi_select',
                                'rich_text', 'number', 'date']):
    def remove_comma_from_string(content: str):
        if ',' not in content:
            return content
        return content.replace(',', '_')  # comma is not accepted by Notion

    def remove_comma(content: Any):
        if isinstance(content, str) and (',' in content):
            return remove_comma_from_string(content)
        if isinstance(content, list):
            for i, content_ in enumerate(content):
                if not isinstance(content_, str):
                    continue
                content[i] = remove_comma_from_string(content_)
            return content
        return content

    if content is None:
        return None

    match mode:
        case 'title':
            assert isinstance(content, str)
            return {'title': [{'text': {'content': content}}]}
        case 'select':
            assert isinstance(content, str)
            content = remove_comma(content)
            return {'select': {'name': content}}
        case 'multi_select':
            assert isinstance(content, list)
            content = remove_comma(content)
            names = [{'name': content_} for content_ in content]
            return {'multi_select': names}
        case 'rich_text':
            assert isinstance(content, str)
            return {'rich_text': [{'text': {'content': content}}]}
        case 'number':
            assert isinstance(content, (int, float))
            return {'number': content}
        case 'date':
            assert isinstance(content, list)
            date = '-'.join([str(content_) for content_ in content[0]])
            return {'date': {'start': date}}
        case _:
            raise ValueError('Invalid mode')


class NotionPropMaker:
    def __init__(self):
        self.notes = []

    def from_doi(self, doi: str, propnames: dict) -> dict:
        if 'arXiv' in doi:
            doi_style_info = self._fetch_info_from_arxiv(doi)
        else:
            doi_style_info = self._fetch_info_from_doi(doi)
        return self._make_properties(doi_style_info, propnames)

    def _fetch_info_from_arxiv(self, doi: str) -> dict:
        doi = doi.replace('//', '/')
        arxiv_id = doi.split('arXiv.')[1]
        paper = next(arxiv.Client().results(arxiv.Search(id_list=[arxiv_id])))

        authors = []
        for author in paper.authors:
            authors.append({
                'given': ' '.join(author.name.split(' ')[:-1]),
                'family': author.name.split(' ')[-1]})
        
        date = paper.published
        return {
            'author': authors,
            'published': {'date-parts': [[date.year, date.month, date.day]]},
            'type': 'journal-article',
            'title': [paper.title],
            'container-title': ['arXiv'],
            'DOI': doi}

    def _fetch_info_from_doi(self, doi: str) -> dict:
        doi = doi.replace('//', '/')
        works = Works()
        info = works.doi(doi)
        if info is None:
            raise Exception(f'Extracted DOI ({doi}) was not found.')
        return works.doi(doi)

    def _make_citekey(self, lastname, title, year):
        # from [extensions.zotero.translators.better-bibtex.skipWords], zotero.
        def convert_lastname(lastname):
            lastname = lastname.replace('_', '')
            return unidecode(lastname).lower().replace(' ', '')

        def up(str_):
            if len(str_) < 2:
                return str_.upper()
            if str_[0] == ' ':
                return ' ' + str_[1].upper() + str_[2:]
            return str_[0].upper() + str_[1:]

        def simplify(title):
            for key in ['/', '‐', '—']: # hyphen and dash, not minus (-).
                title = title.replace(key, ' ')
            title = ' ' + unidecode(title) + ' '
            for key in ['\'s', '\'t', '\'S', '\'T']:
                title = title.replace(key, '')
            title = title.translate(str.maketrans('', '', string.punctuation))
            for key in SKIPWORDS:
                key = ' ' + key + ' '
                title = title.replace(key, ' ')
                title = title.replace(key.upper(), ' ').replace(up(key), ' ')
            return title

        def make_shorttitle(title, n_title=3):
            while True:
                len_before = len(title.replace(' ', ''))
                title = simplify(title)
                if len_before == len(title.replace(' ', '')):
                    break

            title = [up(t) for t in title.split(' ') if t]
            if len(title) < n_title:
                return ''.join(title)
            return ''.join(title[:n_title])

        citekey = ''.join([
            convert_lastname(lastname),
            make_shorttitle(title),
            str(year)])

        return citekey

    def _make_properties(self, info: dict, propnames: dict):
        authors = self._make_author_list(info['author'])
        first_author_lastname = authors[0].split(' ')[-1]
        year = int(info['published']['date-parts'][0][0])
        record_name = first_author_lastname + str(year)
        entrytype = CROSSREF_TO_BIB.get(info['type']) or 'misc'
        citekey = self._make_citekey(
            first_author_lastname, info['title'][0], year)
        journal = info['container-title']
        journal = journal[0] if journal else None
        properties = {
            'Name': to_notionprop(record_name, 'title'),
            'doi': to_notionprop(info['DOI'], 'rich_text'),
            'edition': to_notionprop(info.get('edition-number'), 'rich_text'),
            'First': to_notionprop(authors[0], 'select'),
            'author': to_notionprop(authors, 'multi_select'),
            'title': to_notionprop(info['title'][0], 'rich_text'),
            'year': to_notionprop(year, 'number'),
            'journal': to_notionprop(journal, 'select'),
            'volume': to_notionprop(info.get('volume'), 'rich_text'),
            'Issue': to_notionprop(info.get('issue'), 'rich_text'),
            'pages': to_notionprop(info.get('page'), 'rich_text'),
            'publisher': to_notionprop(info.get('publisher'), 'select'),
            'Subject': to_notionprop(info.get('subject'), 'multi_select'),
            'id': to_notionprop(citekey, 'rich_text'),
            'entrytype': to_notionprop(entrytype, 'select'),
        }
        return {propnames.get(key) or key: value for key, value
                in properties.items() if value is not None}

    def _make_author_list(self, authors: List[dict]) -> List[str]:
        MAX_N_NOTION_MULTISELECT = 100
        authors_ = []
        for author in authors:
            given = author.get('given')
<<<<<<< HEAD
            if given is None:
                authors_.append(author['family'].replace(' ', '_'))
                break
            authors_.append(given + ' ' + author['family'])
=======
            family = author.get('family')
            if given and family:
                authors_.append(given + ' ' + family)
            elif (given is None) and family:
                authors_.append(family.replace(' ', '_'))
            elif name:=author.get('name'):
                authors_.append(name)
            else:
                raise RuntimeError('Valid author name was not found')
        if len(authors_) > MAX_N_NOTION_MULTISELECT:
            extra_authors = authors_[99:-1]
            self.notes.append('From the 100th to the second to last author'
                              f': {"; ".join(extra_authors)}')
            authors_ = authors_[:MAX_N_NOTION_MULTISELECT - 1] + [authors_[-1]]
>>>>>>> a6bbadc1
        return authors_<|MERGE_RESOLUTION|>--- conflicted
+++ resolved
@@ -176,12 +176,6 @@
         authors_ = []
         for author in authors:
             given = author.get('given')
-<<<<<<< HEAD
-            if given is None:
-                authors_.append(author['family'].replace(' ', '_'))
-                break
-            authors_.append(given + ' ' + author['family'])
-=======
             family = author.get('family')
             if given and family:
                 authors_.append(given + ' ' + family)
@@ -196,5 +190,4 @@
             self.notes.append('From the 100th to the second to last author'
                               f': {"; ".join(extra_authors)}')
             authors_ = authors_[:MAX_N_NOTION_MULTISELECT - 1] + [authors_[-1]]
->>>>>>> a6bbadc1
         return authors_